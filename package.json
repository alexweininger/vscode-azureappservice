{
    "name": "vscode-azureappservice",
    "displayName": "Azure App Service Tools",
    "description": "An Azure App Service management extension for Visual Studio Code.",
    "version": "0.4.0",
    "publisher": "ms-azuretools",
    "icon": "resources/windows-azure-web-site.png",
    "aiKey": "AIF-d9b70cd4-b9f9-4d70-929b-a071c400b217",
    "engines": {
        "vscode": "^1.17.0"
    },
    "repository": {
        "type": "git",
        "url": "https://github.com/Microsoft/vscode-azureappservice"
    },
    "galleryBanner": {
        "color": "#0072c6",
        "theme": "dark"
    },
    "homepage": "https://github.com/Microsoft/vscode-azureappservice/blob/master/README.md",
    "license": "SEE LICENSE IN LICENSE.md",
    "categories": [
        "Azure"
    ],
    "keywords": [
        "Azure",
        "App Service",
        "multi-root ready"
    ],
    "preview": true,
    "activationEvents": [
        "onCommand:appService.CreateWebApp",
        "onCommand:appService.Refresh",
        "onCommand:appService.OpenInPortal",
        "onCommand:appService.Browse",
        "onCommand:appService.Start",
        "onCommand:appService.Stop",
        "onCommand:appService.Restart",
        "onCommand:appService.Delete",
        "onCommand:appService.DeploymentScript",
        "onCommand:appService.DeployZipPackage",
        "onCommand:appService.ZipAndDeploy",
        "onCommand:appService.OpenVSTSCD",
        "onCommand:deploymentSlot.SwapSlots",
        "onCommand:appSettings.Add",
        "onCommand:appSettings.Edit",
        "onCommand:appSettings.Rename",
        "onCommand:appSettings.Delete",
        "onCommand:diagnostics.OpenLogStream",
        "onCommand:diagnostics.StopLogStream",
        "onCommand:deploymentSlots.CreateSlot",
        "onView:azureAppService"
    ],
    "main": "./out/src/extension",
    "contributes": {
        "commands": [
            {
                "command": "appService.CreateWebApp",
                "title": "Create New Web App",
                "category": "Azure App Service",
                "icon": {
                    "light": "resources/light/createAppSvc.svg",
                    "dark": "resources/dark/createAppSvc.svg"
                }
            },
            {
                "command": "appService.Refresh",
                "title": "Refresh",
                "category": "Azure App Service",
                "icon": {
                    "light": "resources/light/refresh.svg",
                    "dark": "resources/dark/refresh.svg"
                }
            },
            {
                "command": "appService.OpenInPortal",
                "title": "Open In Portal",
                "category": "Azure App Service"
            },
            {
                "command": "appService.Browse",
                "title": "Browse Website",
                "category": "Azure App Service"
            },
            {
                "command": "appService.Start",
                "title": "Start",
                "category": "Azure App Service"
            },
            {
                "command": "appService.Stop",
                "title": "Stop",
                "category": "Azure App Service"
            },
            {
                "command": "appService.Restart",
                "title": "Restart",
                "category": "Azure App Service"
            },
            {
                "command": "appService.Delete",
                "title": "Delete",
                "category": "Azure App Service"
            },
            {
                "command": "appService.DeploymentScript",
                "title": "Generate Azure CLI Script",
                "category": "Azure App Service"
            },
            {
                "command": "appService.DeployZipPackage",
                "title": "Deploy to Web App",
                "category": "Azure App Service"
            },
            {
                "command": "appService.ZipAndDeploy",
                "title": "Zip & Deploy to Web App",
                "category": "Azure App Service"
            },
            {
                "command": "appService.LocalGitDeploy",
                "title": "Local Git Deploy to Web App",
                "category": "Azure App Service"
            },
            {
                "command": "appService.OpenVSTSCD",
                "title": "Continuous Delivery (Preview)",
                "category": "Azure App Service"
            },
            {
                "command": "deploymentSlot.SwapSlots",
                "title": "Swap Deployment Slot",
                "category": "Azure App Service"
            },
            {
                "command": "appSettings.Add",
                "title": "Add New Setting...",
                "category": "Azure App Service"
            },
            {
                "command": "appSettings.Edit",
                "title": "Edit...",
                "category": "Azure App Service"
            },
            {
                "command": "appSettings.Rename",
                "title": "Rename...",
                "category": "Azure App Service"
            },
            {
                "command": "appSettings.Delete",
                "title": "Delete",
                "category": "Azure App Service"
            },
            {
                "command": "diagnostics.OpenLogStream",
                "title": "View Streaming Logs",
                "category": "Azure App Service"
            },
            {
                "command": "diagnostics.StopLogStream",
                "title": "Stop Streaming Logs",
                "category": "Azure App Service"
            },
            {
<<<<<<< HEAD
                "command": "diagnostics.StartLogPointsSession",
                "title": "Launch Logpoints Debug Session",
                "category": "Azure App Service"
            },
            {
                "command": "diagnostics.LogPoints.OpenScript",
                "title": "Open and See the Content of a Script",
=======
                "command": "deploymentSlots.CreateSlot",
                "title": "Create New Deployment Slot",
>>>>>>> 99834d6e
                "category": "Azure App Service"
            }
        ],
        "views": {
            "explorer": [
                {
                    "id": "azureAppService",
                    "name": "Azure App Service",
                    "when": "config.appService.showExplorer == true"
                }
            ],
            "debug": [
                {
                    "id": "appservice.loadedScriptsExplorer.jsLogpoints",
                    "name": "LOADED SCRIPTS",
                    "when": "inDebugMode && debugType == 'jsLogpoints'"
                }
            ]
        },
        "menus": {
            "commandPalette": [
                {
                    "command": "appService.Refresh",
                    "when": "never"
                },
                {
                    "command": "appService.OpenInPortal",
                    "when": "never"
                },
                {
                    "command": "appService.Browse",
                    "when": "never"
                },
                {
                    "command": "appService.Start",
                    "when": "never"
                },
                {
                    "command": "appService.Stop",
                    "when": "never"
                },
                {
                    "command": "appService.Restart",
                    "when": "never"
                },
                {
                    "command": "appService.Delete",
                    "when": "never"
                },
                {
                    "command": "appService.DeploymentScript",
                    "when": "never"
                },
                {
                    "command": "appService.DeployZipPackage",
                    "when": "never"
                },
                {
                    "command": "appService.ZipAndDeploy",
                    "when": "never"
                },
                {
                    "command": "appService.LocalGitDeploy",
                    "when": "never"
                },
                {
                    "command": "appService.OpenVSTSCD",
                    "when": "never"
                },
                {
                    "command": "deploymentSlot.SwapSlots",
                    "when": "never"
                },
                {
                    "command": "appSettings.Add",
                    "when": "never"
                },
                {
                    "command": "appSettings.Edit",
                    "when": "never"
                },
                {
                    "command": "appSettings.Rename",
                    "when": "never"
                },
                {
                    "command": "appSettings.Delete",
                    "when": "never"
                },
                {
                    "command": "diagnostics.OpenLogStream",
                    "when": "never"
                },
                {
                    "command": "diagnostics.StopLogStream",
                    "when": "never"
                },
                {
<<<<<<< HEAD
                    "command": "diagnostics.StartLogPointsSession",
                    "when": "never"
                },
                {
                    "command": "diagnostics.LogPoints.OpenScript",
=======
                    "command": "deploymentSlots.CreateSlot",
>>>>>>> 99834d6e
                    "when": "never"
                }
            ],
            "view/title": [
                {
                    "command": "appService.CreateWebApp",
                    "when": "view == azureAppService",
                    "group": "navigation@1"
                },
                {
                    "command": "appService.Refresh",
                    "when": "view == azureAppService",
                    "group": "navigation@2"
                }
            ],
            "view/item/context": [
                {
                    "command": "appService.CreateWebApp",
                    "when": "view == azureAppService && viewItem == subscription",
                    "group": "1_subscriptionGeneralCommands@1"
                },
                {
                    "command": "appService.Refresh",
                    "when": "view == azureAppService && viewItem == subscription",
                    "group": "2_subscriptionGeneralCommands@1"
                },
                {
                    "command": "appService.OpenInPortal",
                    "when": "view == azureAppService && viewItem == appService",
                    "group": "1_appServiceGeneralCommands@1"
                },
                {
                    "command": "appService.Browse",
                    "when": "view == azureAppService && viewItem == appService",
                    "group": "1_appServiceGeneralCommands@2"
                },
                {
                    "command": "appService.Start",
                    "when": "view == azureAppService && viewItem == appService",
                    "group": "2_appServiceControlCommands@1"
                },
                {
                    "command": "appService.Stop",
                    "when": "view == azureAppService && viewItem == appService",
                    "group": "2_appServiceControlCommands@2"
                },
                {
                    "command": "appService.Restart",
                    "when": "view == azureAppService && viewItem == appService",
                    "group": "2_appServiceControlCommands@3"
                },
                {
                    "command": "appService.Delete",
                    "when": "view == azureAppService && viewItem == appService",
                    "group": "2_appServiceControlCommands@4"
                },
                {
                    "command": "appService.DeployZipPackage",
                    "when": "view == azureAppService && viewItem == appService",
                    "group": "3_appServiceDeployCommands@1"
                },
                {
                    "command": "appService.LocalGitDeploy",
                    "when": "view == azureAppService && viewItem == appService",
                    "group": "3_appServiceDeployCommands@2"
                },
                {
                    "command": "appService.OpenVSTSCD",
                    "when": "view == azureAppService && viewItem == appService",
                    "group": "4_appServiceCicdCommands@1"
                },
                {
                    "command": "diagnostics.OpenLogStream",
                    "when": "view == azureAppService && viewItem == appService",
                    "group": "5_appServiceDiagnosticsCommands@1"
                },
                {
                    "command": "diagnostics.StopLogStream",
                    "when": "view == azureAppService && viewItem == appService",
                    "group": "5_appServiceDiagnosticsCommands@2"
                },
                {
                    "command": "diagnostics.StartLogPointsSession",
                    "when": "view == azureAppService && viewItem == appService",
                    "group": "4_appServiceDiagnosticsCommands@3"
                },
                {
                    "command": "appService.DeploymentScript",
                    "when": "view == azureAppService && viewItem == appService",
                    "group": "6_appServiceMiscCommands@1"
                },
                {
<<<<<<< HEAD
                    "command": "diagnostics.SetLogPoints",
                    "when": "view == azureAppService && viewItem == appService",
                    "group": "4_appServiceDiagnosticsCommands@3"
                },
                {
                    "command": "appService.OpenInPortal",
=======
                    "command": "deploymentSlots.CreateSlot",
>>>>>>> 99834d6e
                    "when": "view == azureAppService && viewItem == deploymentSlots",
                    "group": "1_deploymentSlotsGeneralCommands@1"
                },
                {
                    "command": "appService.OpenInPortal",
                    "when": "view == azureAppService && viewItem == deploymentSlots",
                    "group": "1_deploymentSlotsGeneralCommands@2"
                },
                {
                    "command": "appService.Refresh",
                    "when": "view == azureAppService && viewItem == deploymentSlots",
                    "group": "1_deploymentSlotsGeneralCommands@3"
                },
                {
                    "command": "appService.OpenInPortal",
                    "when": "view == azureAppService && viewItem == deploymentSlot",
                    "group": "1_deploymentSlotGeneralCommands@1"
                },
                {
                    "command": "appService.Browse",
                    "when": "view == azureAppService && viewItem == deploymentSlot",
                    "group": "1_deploymentSlotGeneralCommands@2"
                },
                {
                    "command": "appService.Start",
                    "when": "view == azureAppService && viewItem == deploymentSlot",
                    "group": "2_deploymentSlotControlCommands@1"
                },
                {
                    "command": "appService.Stop",
                    "when": "view == azureAppService && viewItem == deploymentSlot",
                    "group": "2_deploymentSlotControlCommands@2"
                },
                {
                    "command": "appService.Restart",
                    "when": "view == azureAppService && viewItem == deploymentSlot",
                    "group": "2_deploymentSlotControlCommands@3"
                },
                {
                    "command": "deploymentSlot.SwapSlots",
                    "when": "view == azureAppService && viewItem == deploymentSlot",
                    "group": "2_deploymentSlotControlCommands@4"
                },
                {
                    "command": "appService.Delete",
                    "when": "view == azureAppService && viewItem == deploymentSlot",
                    "group": "2_deploymentSlotControlCommands@5"
                },
                {
                    "command": "appService.LocalGitDeploy",
                    "when": "view == azureAppService && viewItem == deploymentSlot",
                    "group": "3_deploymentSlotDeployCommands@1"
                },
                {
                    "command": "appService.DeployZipPackage",
                    "when": "view == azureAppService && viewItem == deploymentSlot",
                    "group": "3_deploymentSlotDeployCommands@2"
                },
                {
                    "command": "diagnostics.OpenLogStream",
                    "when": "view == azureAppService && viewItem == deploymentSlot",
                    "group": "4_deploymentSlotDiagnosticsCommands@1"
                },
                {
                    "command": "diagnostics.StopLogStream",
                    "when": "view == azureAppService && viewItem == deploymentSlot",
                    "group": "4_deploymentSlotDiagnosticsCommands@2"
                },
                {
                    "command": "diagnostics.StartLogPointsSession",
                    "when": "view == azureAppService && viewItem == deploymentSlot",
                    "group": "4_deploymentSlotDiagnosticsCommands@3"
                },
                {
                    "command": "appService.OpenInPortal",
                    "when": "view == azureAppService && viewItem == webJobs",
                    "group": "1_webJobsGeneralCommands@1"
                },
                {
                    "command": "appService.Refresh",
                    "when": "view == azureAppService && viewItem == webJobs",
                    "group": "1_webJobsGeneralCommands@2"
                },
                {
                    "command": "appSettings.Add",
                    "when": "view == azureAppService && viewItem == applicationSettings",
                    "group": "1_appSettingsEdit@1"
                },
                {
                    "command": "appService.OpenInPortal",
                    "when": "view == azureAppService && viewItem == applicationSettings",
                    "group": "1_appSettingsEdit@2"
                },
                {
                    "command": "appService.Refresh",
                    "when": "view == azureAppService && viewItem == applicationSettings",
                    "group": "2_appSettingsGeneral@1"
                },
                {
                    "command": "appSettings.Edit",
                    "when": "view == azureAppService && viewItem == applicationSettingItem",
                    "group": "1_appSettingItemEdit@1"
                },
                {
                    "command": "appSettings.Rename",
                    "when": "view == azureAppService && viewItem == applicationSettingItem",
                    "group": "1_appSettingItemEdit@2"
                },
                {
                    "command": "appSettings.Delete",
                    "when": "view == azureAppService && viewItem == applicationSettingItem",
                    "group": "1_appSettingItemEdit@3"
                }
            ],
            "explorer/context": [
                {
                    "command": "appService.DeployZipPackage",
                    "when": "resourceFilename == package.zip",
                    "group": "zzz_@appServiceDeployCommands"
                },
                {
                    "command": "appService.ZipAndDeploy",
                    "when": "explorerResourceIsFolder == true",
                    "group": "zzz_@appServiceDeployCommands"
                }
            ]
        },
        "configuration": {
            "title": "Azure App Service",
            "properties": {
                "appService.showExplorer": {
                    "type": "boolean",
                    "default": true,
                    "description": "Show or hide the App Service Explorer"
                }
            }
        },
        "breakpoints": [
            {
                "language": "javascript"
            }
        ],
        "debuggers": [
            {
                "type": "jsLogpoints",
                "label": "Azure App Service LogPoints",
                "program": "./out/src/diagnostics/logPointsDebugAdapter.js",
                "runtime": "node",
                "configurationAttributes": {
                    "launch": {
                        "required": [
                            "sessionId",
                            "debugId"
                        ],
                        "properties": {
                            "trace": {
                                "type": "boolean",
                                "description": "Enable logging of the Debug Adapter Protocol.",
                                "default": true
                            },
                            "siteName": {
                                "type": "string",
                                "description": "A URL prefix for the azure scm url.",
                                "default": ""
                            },
                            "publishCredentialName": {
                                "type": "string",
                                "description": "publishingUserName",
                                "default": ""
                            },
                            "publishCredentialPassword": {
                                "type": "string",
                                "description": "publishingPassword",
                                "default": ""
                            },
                            "instanceId": {
                                "type": "string",
                                "description": "ARRAffinity",
                                "default": ""
                            },
                            "sessionId": {
                                "type": "string",
                                "description": "sessionId",
                                "default": ""
                            },
                            "debugId": {
                                "type": "string",
                                "description": "debugId",
                                "default": ""
                            }
                        }
                    }
                },
                "initialConfigurations": [
                    {
                        "type": "mock",
                        "name": "Azure App Service LogPoints",
                        "request": "attach",
                        "program": "readme.md",
                        "trace": true,
                        "hostname": "",
                        "instanceId": "",
                        "sessionId": "",
                        "debugId": ""
                    }
                ]
            }
        ]
    },
    "scripts": {
        "vscode:prepublish": "tsc -p ./",
        "compile": "tsc -watch -p ./",
        "lint": "tslint --project tsconfig.json src/*.ts -e src/*.d.ts --type-check -t verbose",
        "postinstall": "node ./node_modules/vscode/bin/install",
        "test": "node ./node_modules/vscode/bin/test"
    },
    "devDependencies": {
        "@types/archiver": "^2.0.0",
        "@types/mocha": "^2.2.32",
        "@types/node": "^8.0.51",
        "@types/request": "^2.0.3",
        "mocha": "^2.3.3",
        "tslint": "^5.7.0",
        "tslint-microsoft-contrib": "5.0.1",
        "typescript": "^2.0.3",
        "vscode": "^1.0.0"
    },
    "dependencies": {
        "archiver": "^2.0.3",
        "azure-arm-resource": "^2.0.0-preview",
        "azure-arm-website": "^1.0.0-preview",
        "kudu-api": "^1.4.1",
        "ms-rest": "^2.2.2",
        "ms-rest-azure": "^2.3.1",
        "opn": "^5.1.0",
        "request": "^2.83.0",
        "simple-git": "^1.77.0",
        "vscode-extension-telemetry": "^0.0.6",
<<<<<<< HEAD
        "vscode-debugadapter": "^1.24.0",
        "vscode-debugprotocol": "^1.24.0"
=======
        "vscode-azureappservice": "^0.4.0"
>>>>>>> 99834d6e
    },
    "extensionDependencies": [
        "ms-vscode.azure-account"
    ]
}<|MERGE_RESOLUTION|>--- conflicted
+++ resolved
@@ -163,7 +163,11 @@
                 "category": "Azure App Service"
             },
             {
-<<<<<<< HEAD
+                "command": "deploymentSlots.CreateSlot",
+                "title": "Create New Deployment Slot",
+				"category": "Azure App Service"
+			},
+            {
                 "command": "diagnostics.StartLogPointsSession",
                 "title": "Launch Logpoints Debug Session",
                 "category": "Azure App Service"
@@ -171,10 +175,6 @@
             {
                 "command": "diagnostics.LogPoints.OpenScript",
                 "title": "Open and See the Content of a Script",
-=======
-                "command": "deploymentSlots.CreateSlot",
-                "title": "Create New Deployment Slot",
->>>>>>> 99834d6e
                 "category": "Azure App Service"
             }
         ],
@@ -273,15 +273,15 @@
                     "when": "never"
                 },
                 {
-<<<<<<< HEAD
+                    "command": "deploymentSlots.CreateSlot",
+                    "when": "never"
+                },
+                {
                     "command": "diagnostics.StartLogPointsSession",
                     "when": "never"
                 },
                 {
                     "command": "diagnostics.LogPoints.OpenScript",
-=======
-                    "command": "deploymentSlots.CreateSlot",
->>>>>>> 99834d6e
                     "when": "never"
                 }
             ],
@@ -374,17 +374,8 @@
                     "group": "6_appServiceMiscCommands@1"
                 },
                 {
-<<<<<<< HEAD
-                    "command": "diagnostics.SetLogPoints",
-                    "when": "view == azureAppService && viewItem == appService",
-                    "group": "4_appServiceDiagnosticsCommands@3"
-                },
-                {
-                    "command": "appService.OpenInPortal",
-=======
                     "command": "deploymentSlots.CreateSlot",
->>>>>>> 99834d6e
-                    "when": "view == azureAppService && viewItem == deploymentSlots",
+					when": "view == azureAppService && viewItem == deploymentSlots",
                     "group": "1_deploymentSlotsGeneralCommands@1"
                 },
                 {
@@ -622,12 +613,9 @@
         "request": "^2.83.0",
         "simple-git": "^1.77.0",
         "vscode-extension-telemetry": "^0.0.6",
-<<<<<<< HEAD
+        "vscode-azureappservice": "^0.4.0"
         "vscode-debugadapter": "^1.24.0",
         "vscode-debugprotocol": "^1.24.0"
-=======
-        "vscode-azureappservice": "^0.4.0"
->>>>>>> 99834d6e
     },
     "extensionDependencies": [
         "ms-vscode.azure-account"
